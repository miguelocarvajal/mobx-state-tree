import {
    action, observable,
    computed, reaction,
    IReactionDisposer
} from "mobx"
import { typecheck, IType } from "../types/type"
import { isMST, getMSTAdministration } from "./mst-node"
import { IMiddleWareHandler } from "./action"
import {
    invariant, fail, extend,
    addHiddenFinalProp, IDisposer, registerEventHandler
} from "../utils"
import { IJsonPatch, joinJsonPath, splitJsonPath, escapeJsonPath } from "./json-patch"
import { ObjectType } from "../types/complex-types/object"
import { ComplexType } from "../types/complex-types/complex-type"

export class MSTAdminisration {
    readonly target: any
    @observable _parent: MSTAdminisration | null = null
    @observable subpath: string = ""
    readonly type: ComplexType<any, any>
    _environment: any = undefined
    _isRunningAction = false // only relevant for root
    private _isAlive = true
    private _isProtected = false

    readonly middlewares: IMiddleWareHandler[] = []
    private readonly snapshotSubscribers: ((snapshot: any) => void)[] = []
    private readonly patchSubscribers: ((patches: IJsonPatch) => void)[] = []
    private readonly snapshotDisposer: IReactionDisposer

    constructor(initialState: any, type: ComplexType<any, any>, environment: any) {
        invariant(type instanceof ComplexType, "Uh oh")
        addHiddenFinalProp(initialState, "$treenode", this)
        this.type = type
        this.target = initialState
        this._environment = environment

        this.snapshotDisposer = reaction(() => this.snapshot, snapshot => {
            this.snapshotSubscribers.forEach(f => f(snapshot))
        })
        this.snapshotDisposer.onError((e: any) => {
            throw e
        })
    }

    /**
     * Returnes (escaped) path representation as string
     */
    @computed public get path(): string {
        if (!this.parent)
            return ""
        return this.parent.path + "/" + escapeJsonPath(this.subpath)
    }

    public get isRoot(): boolean {
        return this._parent === null
    }

    public get parent() {
        return this._parent
    }

    public get root() {
        // future optimization: store root ref in the node and maintain it
        let p, r: MSTAdminisration = this
        while (p = r.parent)
            r = p
        return r
    }

    public die() {
        if (!this.isRoot)
            fail(`Model ${this.path} cannot die while it is still in a tree`)
        this.snapshotDisposer()
        this.patchSubscribers.splice(0)
        this.snapshotSubscribers.splice(0)
        this.patchSubscribers.splice(0)
        this._isAlive = false
    }

    public assertAlive() {
        if ((this.isRoot && !this._isAlive) || !this.root._isAlive)
            fail(`The model cannot be used anymore as it has died; it has been removed from a state tree. If you want to remove an element from a tree and let it live on, use 'detach'`)
    }

    @computed public get snapshot() {
        this.assertAlive()
        // advantage of using computed for a snapshot is that nicely respects transactions etc.
        return Object.freeze(this.type.serialize(this))
    }

    public onSnapshot(onChange: (snapshot: any) => void): IDisposer {
        return registerEventHandler(this.snapshotSubscribers, onChange)
    }

    public applySnapshot(snapshot: any) {
        this.assertWritable()
        typecheck(this.type, snapshot)
        return this.type.applySnapshot(this, snapshot)
    }

    @action public applyPatch(patch: IJsonPatch) {
        const parts = splitJsonPath(patch.path)
        const node = this.resolvePath(parts.slice(0, -1))
        node.applyPatchLocally(parts[parts.length - 1], patch)
    }

    applyPatchLocally(subpath: string, patch: IJsonPatch): void {
        this.assertWritable()
        this.type.applyPatchLocally(this, subpath, patch)
    }

    public onPatch(onPatch: (patches: IJsonPatch) => void): IDisposer {
        return registerEventHandler(this.patchSubscribers, onPatch)
    }

    emitPatch(patch: IJsonPatch, source: MSTAdminisration) {
        if (this.patchSubscribers.length) {
            const localizedPatch: IJsonPatch = extend({}, patch, {
                    path: source.path.substr(this.path.length) + "/" + patch.path // calculate the relative path of the patch
                })
            this.patchSubscribers.forEach(f => f(localizedPatch))
        }
        if (this.parent)
            this.parent.emitPatch(patch, source)
    }

    setParent(newParent: MSTAdminisration | null, subpath: string | null = null) {
        if (this.parent === newParent && this.subpath === subpath)
            return
        if (this._parent && newParent && newParent !== this._parent) {
            fail(`A node cannot exists twice in the state tree. Failed to add object to path '${newParent.path}"/"${subpath}', it exists already at '${this.path}'`)
        }
        if (!this._parent && newParent && newParent.root === this) {
            fail(`A state tree is not allowed to contain itself. Cannot add root to path '${newParent.path}"/"${subpath}'`)
        }
        if (!this._parent && !!this._environment) {
            fail(`A state tree that has been initialized with an environment cannot be made part of another state tree.`)
        }
        if (this.parent && !newParent) {
            if (
                 this.patchSubscribers.length > 0 ||
                 this.snapshotSubscribers.length > 0 ||
                 (this instanceof ObjectType && this.middlewares.length > 0)
            ) {
                console.warn("An object with active event listeners was removed from the tree. The subscriptions have been disposed.")
            }
            this._parent = newParent
            this.die()
        } else {
            this._parent = newParent
            this.subpath = subpath || "" // TODO: mweh
        }
    }

<<<<<<< HEAD
    prepareChild(subpath: string, child: any, reconcile = true): any {
        const childFactory = this.getChildType(subpath)
        typecheck(childFactory, child)

        if (isMST(child)) {
            const childNode = getMSTAdministration(child)

            if (childNode.isRoot || childNode.parent === this) {
                // we are adding a node with no parent (first insert in the tree)
                childNode.setParent(this, subpath)
                return child
            }

            return fail(`Cannot add an object to a state tree if it is already part of the same or another state tree. Tried to assign an object to '${this.path}/${subpath}', but it lives already at '${childNode.path}'`)
        }
        const existingNode = reconcile ? this.getChildMST(subpath) : null
        const newInstance = childFactory.create(child)

        if (existingNode && isMST(newInstance) && getMSTAdministration(newInstance).type === existingNode.type) {
            // recycle instance..
            existingNode.applySnapshot(child)
            return existingNode.target
        } else {
            if (existingNode)
                existingNode.setParent(null) // TODO: or delete / remove / whatever is a more explicit clean up
            if (isMST(newInstance)) {
                const node = getMSTAdministration(newInstance)
                node.setParent(this, subpath)
            }
            return newInstance
=======
    prepareChild(subpath: string, value: any): any {
        // TODO: verify coverage of all code paths
        const childType = this.getChildType(subpath)
        typecheck(childType, value)
        if (isMST(value) && hasParent(value))
            return fail(`Cannot add an object to a state tree if it is already part of the same or another state tree. Tried to assign an object to '${this.path}/${subpath}', but it lives already at '${getPath(value)}'`)

        const valueIsSnapshot = !isMST(value)
        const currentNode = this.getChildMST(subpath)

        if (valueIsSnapshot && currentNode && childType === currentNode.type) {
            // actual type matches declared type, so we can always apply the snapshot and recycle instance
            currentNode.applySnapshot(value)
            return currentNode.target
        }

        const child = valueIsSnapshot
            ? childType.create(value) // TODO: pass parent / child
            : value
        const childNode = isMST(child) ? getMSTAdministration(child) : null

        if (valueIsSnapshot && currentNode && childNode && childNode.type === currentNode.type) {
            // The actual type the snapshot was resolved to, matches the actual type of the current value, so we
            // can reconciliate instead of using the new instance
            childNode.die() // TODO: lifecycle hooks firing might be confusing here and during create?
            currentNode.applySnapshot(value)
            return currentNode.target
>>>>>>> bf5cba66
        }

        if (currentNode)
            currentNode.setParent(null) // TODO: or call die?
        if (/* TODO: !valueIsSnapshot && */ childNode)
            childNode.setParent(this, subpath) // TODO: remove this, should be done during create
        return child
        // } && childNode && currentNode && childNode.type === currentNode.type)
        //     currentNode.applySnapshot(child)

        // let childNode: MSTAdminisration | null
        // let childInstance: any

        // if (isMST(child)) {
        //     childInstance =  child
        //     childNode = getMSTAdministration(child)
        //     if (!childNode.isRoot) {
        //     }
        // } else {
        //     childInstance = childType.create(child, undefined, this, subpath)

        // }

        // const existingNode = this.getChildMST(subpath)

        // if (existingNode && existingNode.type === newInstance.factory) {
        //     // recycle instance..
        //     existingNode.applySnapshot(child)
        //     return existingNode.target
        // } else {
        //     if (existingNode)
        //         existingNode.setParent(null) // TODO: or delete / remove / whatever is a more explicit clean up
        //     if (isMST(newInstance)) {
        //         const node = getMSTAdministration(newInstance)
        //         node.setParent(this, subpath)
        //     }
        //     return newInstance
        // }
    }

    resolve(pathParts: string): MSTAdminisration;
    resolve(pathParts: string, failIfResolveFails: boolean): MSTAdminisration | undefined;
    resolve(path: string, failIfResolveFails: boolean = true): MSTAdminisration | undefined {
        return this.resolvePath(splitJsonPath(path), failIfResolveFails)
    }

    resolvePath(pathParts: string[]): MSTAdminisration;
    resolvePath(pathParts: string[], failIfResolveFails: boolean): MSTAdminisration | undefined;
    resolvePath(pathParts: string[], failIfResolveFails: boolean = true): MSTAdminisration | undefined {
        this.assertAlive()
        // counter part of getRelativePath
        // note that `../` is not part of the JSON pointer spec, which is actually a prefix format
        // in json pointer: "" = current, "/a", attribute a, "/" is attribute "" etc...
        // so we treat leading ../ apart...
        let current: MSTAdminisration | null = this
        for (let i = 0; i < pathParts.length; i++) {
            if (pathParts[i] === "") // '/bla' or 'a//b' splits to empty strings
                current = current.root
            else if (pathParts[i] === "..")
                current = current!.parent
            else if (pathParts[i] === "." || pathParts[i] === "")
                continue
            else
                current = current!.getChildMST(pathParts[i])
            if (current === null) {
                if (failIfResolveFails)
                    return fail(`Could not resolve '${pathParts[i]}' in '${joinJsonPath(pathParts.slice(0, i - 1))}', path of the patch does not resolve`)
                else
                    return undefined
            }
        }
        return current!
    }

    isRunningAction(): boolean {
        if (this._isRunningAction)
            return true
        if (this.isRoot)
            return false
        return this.parent!.isRunningAction()
    }

    addMiddleWare(handler: IMiddleWareHandler) {
        // TODO: check / warn if not protected!
        return registerEventHandler(this.middlewares, handler)
    }

    getChildMST(subpath: string): MSTAdminisration | null {
        this.assertAlive()
        return this.type.getChildMST(this, subpath)
    }

    getChildMSTs(): [string, MSTAdminisration][] {
        return this.type.getChildMSTs(this)
    }

    getChildType(key: string): IType<any, any> {
        return this.type.getChildType(key)
    }

    get isProtected(): boolean {
        let cur: MSTAdminisration | null = this
        while (cur) {
            if (cur._isProtected === true)
                return true
            cur = cur.parent
        }
        return false
    }

    protect() {
        this._isProtected = true
    }

    assertWritable() {
        this.assertAlive()
        if (!this.isRunningAction() && this.isProtected) {
            fail(`Cannot modify '${this.path}', the object is protected and can only be modified from model actions`)
        }
    }

    removeChild(subpath: string) {
        this.type.removeChild(this, subpath)
    }

    detach() {
        invariant(this._isAlive)
        if (this.isRoot)
            return
        else {
            this._environment = this.root._environment // make backup of environment
            this.parent!.removeChild(this.subpath)
            this._isAlive = true
        }
    }

    // TODO: give good toString, with type and path, and use it in errors
}

import { hasParent, getPath } from "./mst-operations"<|MERGE_RESOLUTION|>--- conflicted
+++ resolved
@@ -154,39 +154,7 @@
         }
     }
 
-<<<<<<< HEAD
-    prepareChild(subpath: string, child: any, reconcile = true): any {
-        const childFactory = this.getChildType(subpath)
-        typecheck(childFactory, child)
-
-        if (isMST(child)) {
-            const childNode = getMSTAdministration(child)
-
-            if (childNode.isRoot || childNode.parent === this) {
-                // we are adding a node with no parent (first insert in the tree)
-                childNode.setParent(this, subpath)
-                return child
-            }
-
-            return fail(`Cannot add an object to a state tree if it is already part of the same or another state tree. Tried to assign an object to '${this.path}/${subpath}', but it lives already at '${childNode.path}'`)
-        }
-        const existingNode = reconcile ? this.getChildMST(subpath) : null
-        const newInstance = childFactory.create(child)
-
-        if (existingNode && isMST(newInstance) && getMSTAdministration(newInstance).type === existingNode.type) {
-            // recycle instance..
-            existingNode.applySnapshot(child)
-            return existingNode.target
-        } else {
-            if (existingNode)
-                existingNode.setParent(null) // TODO: or delete / remove / whatever is a more explicit clean up
-            if (isMST(newInstance)) {
-                const node = getMSTAdministration(newInstance)
-                node.setParent(this, subpath)
-            }
-            return newInstance
-=======
-    prepareChild(subpath: string, value: any): any {
+    prepareChild(subpath: string, value: any, reconcile = true): any {
         // TODO: verify coverage of all code paths
         const childType = this.getChildType(subpath)
         typecheck(childType, value)
@@ -194,7 +162,7 @@
             return fail(`Cannot add an object to a state tree if it is already part of the same or another state tree. Tried to assign an object to '${this.path}/${subpath}', but it lives already at '${getPath(value)}'`)
 
         const valueIsSnapshot = !isMST(value)
-        const currentNode = this.getChildMST(subpath)
+        const currentNode = reconcile ? this.getChildMST(subpath) : null
 
         if (valueIsSnapshot && currentNode && childType === currentNode.type) {
             // actual type matches declared type, so we can always apply the snapshot and recycle instance
@@ -213,45 +181,13 @@
             childNode.die() // TODO: lifecycle hooks firing might be confusing here and during create?
             currentNode.applySnapshot(value)
             return currentNode.target
->>>>>>> bf5cba66
         }
 
         if (currentNode)
-            currentNode.setParent(null) // TODO: or call die?
+            currentNode.setParent(null) // TODO: or just call die?
         if (/* TODO: !valueIsSnapshot && */ childNode)
             childNode.setParent(this, subpath) // TODO: remove this, should be done during create
         return child
-        // } && childNode && currentNode && childNode.type === currentNode.type)
-        //     currentNode.applySnapshot(child)
-
-        // let childNode: MSTAdminisration | null
-        // let childInstance: any
-
-        // if (isMST(child)) {
-        //     childInstance =  child
-        //     childNode = getMSTAdministration(child)
-        //     if (!childNode.isRoot) {
-        //     }
-        // } else {
-        //     childInstance = childType.create(child, undefined, this, subpath)
-
-        // }
-
-        // const existingNode = this.getChildMST(subpath)
-
-        // if (existingNode && existingNode.type === newInstance.factory) {
-        //     // recycle instance..
-        //     existingNode.applySnapshot(child)
-        //     return existingNode.target
-        // } else {
-        //     if (existingNode)
-        //         existingNode.setParent(null) // TODO: or delete / remove / whatever is a more explicit clean up
-        //     if (isMST(newInstance)) {
-        //         const node = getMSTAdministration(newInstance)
-        //         node.setParent(this, subpath)
-        //     }
-        //     return newInstance
-        // }
     }
 
     resolve(pathParts: string): MSTAdminisration;
