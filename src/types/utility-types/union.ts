--- conflicted
+++ resolved
@@ -317,10 +317,7 @@
 ): IType<any, any> {
     const dispatcher = isType(dispatchOrType) ? null : dispatchOrType
     const types = isType(dispatchOrType) ? otherTypes.concat(dispatchOrType) : otherTypes
-<<<<<<< HEAD
     const name = "(" + types.map(type => type.name).join(" | ") + ")"
-=======
-    const name = types.map(type => type.name).join(" | ")
 
     // check all options
     if (process.env.NODE_ENV !== "production") {
@@ -333,6 +330,5 @@
                 )
         })
     }
->>>>>>> 9d0507cb
     return new Union(name, types, dispatcher)
 }