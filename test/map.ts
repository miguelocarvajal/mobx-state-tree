--- conflicted
+++ resolved
@@ -229,20 +229,9 @@
             title: "Test"
         })
     })
-<<<<<<< HEAD
-=======
-
->>>>>>> 80d98e41
     t.throws(() => {
-        todoStore.addTodo({
-            todo_id: "1",
-            title: "Test"
-        })
-<<<<<<< HEAD
-    }, `[mobx-state-tree] Error while converting \`{\"todo_id\":\"1\",\"title\":\"Test\"}\` to \`Todo\`:\nat path \"/todo_id\" value \`\"1\"\` is not assignable to type: \`identifier(number)\`, expected an instance of \`identifier(number)\` or a snapshot like \`identifier(number)\` instead.`)
-=======
-    }, err => err.message.includes("[mobx-state-tree]") && err.message.includes("Todo") && err.message.includes("/todo_id") && err.message.includes('"1"') && err.message.includes("not assignable") && err.message.includes("identifier(number)"))
->>>>>>> 80d98e41
+        todoStore.addTodo({ todo_id: "1", title: "Test" })
+    }, `[mobx-state-tree] Error while converting \`{\"todo_id\":\"1\",\"title\":\"Test\"}\` to \`Todo\`:\nat path \"/todo_id\" value \`\"1\"\` is not assignable to type: \`identifier(number)\` (Value is not a number), expected an instance of \`identifier(number)\` or a snapshot like \`identifier(number)\` instead.`)
 })
 
 test("#192 - map should not mess up keys when putting twice", t => {
